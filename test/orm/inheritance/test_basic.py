import warnings
from test.lib.testing import eq_, assert_raises, assert_raises_message
from sqlalchemy import *
from sqlalchemy import exc as sa_exc, util
from sqlalchemy.orm import *
from sqlalchemy.orm import exc as orm_exc, attributes
<<<<<<< HEAD
from test.lib.assertsql import AllOf, CompiledSQL
=======
from sqlalchemy.test.assertsql import AllOf, CompiledSQL
>>>>>>> 926b0d7f

from test.lib import testing, engines
from test.orm import _base, _fixtures
from test.lib.schema import Table, Column

class O2MTest(_base.MappedTest):
    """deals with inheritance and one-to-many relationships"""
    @classmethod
    def define_tables(cls, metadata):
        global foo, bar, blub
        foo = Table('foo', metadata,
            Column('id', Integer, primary_key=True,
                            test_needs_autoincrement=True),
            Column('data', String(20)))

        bar = Table('bar', metadata,
            Column('id', Integer, ForeignKey('foo.id'), primary_key=True),
            Column('data', String(20)))

        blub = Table('blub', metadata,
            Column('id', Integer, ForeignKey('bar.id'), primary_key=True),
            Column('foo_id', Integer, ForeignKey('foo.id'), nullable=False),
            Column('data', String(20)))

    def test_basic(self):
        class Foo(object):
            def __init__(self, data=None):
                self.data = data
            def __repr__(self):
                return "Foo id %d, data %s" % (self.id, self.data)
        mapper(Foo, foo)

        class Bar(Foo):
            def __repr__(self):
                return "Bar id %d, data %s" % (self.id, self.data)

        mapper(Bar, bar, inherits=Foo)

        class Blub(Bar):
            def __repr__(self):
                return "Blub id %d, data %s" % (self.id, self.data)

        mapper(Blub, blub, inherits=Bar, properties={
            'parent_foo':relationship(Foo)
        })

        sess = create_session()
        b1 = Blub("blub #1")
        b2 = Blub("blub #2")
        f = Foo("foo #1")
        sess.add(b1)
        sess.add(b2)
        sess.add(f)
        b1.parent_foo = f
        b2.parent_foo = f
        sess.flush()
        compare = ','.join([repr(b1), repr(b2), repr(b1.parent_foo),
                           repr(b2.parent_foo)])
        sess.expunge_all()
        l = sess.query(Blub).all()
        result = ','.join([repr(l[0]), repr(l[1]),
                          repr(l[0].parent_foo), repr(l[1].parent_foo)])
        print compare
        print result
        self.assert_(compare == result)
        self.assert_(l[0].parent_foo.data == 'foo #1'
                     and l[1].parent_foo.data == 'foo #1')

class PolymorphicOnNotLocalTest(_base.MappedTest):
    @classmethod
    def define_tables(cls, metadata):
        t1 = Table('t1', metadata, 
                Column('id', Integer, primary_key=True), 
                Column('x', String(10)),
                Column('q', String(10)))
        t2 = Table('t2', metadata, 
                Column('id', Integer, primary_key=True), 
                Column('y', String(10)), 
                Column('xid', ForeignKey('t1.id')))
    
    @testing.resolve_artifact_names
    def test_bad_polymorphic_on(self):
        class InterfaceBase(object):
            pass

        t1t2_join = select([t1.c.x], from_obj=[t1.join(t2)]).alias()
        def go():
            interface_m = mapper(InterfaceBase, t2,
                                polymorphic_on=t1t2_join.c.x,
                                polymorphic_identity=0)

        assert_raises_message(
            sa_exc.InvalidRequestError,
            "Could not map polymorphic_on column 'x' to the mapped table - "
            "polymorphic loads will not function properly",
            go
        )
        clear_mappers()

        # if its in the with_polymorphic, then its OK
        interface_m = mapper(InterfaceBase, t2,
                                polymorphic_on=t1t2_join.c.x,
                                with_polymorphic=('*', t1t2_join),
                                polymorphic_identity=0)
        configure_mappers()

        clear_mappers()

        # if with_polymorphic, but its not present, not OK
        def go():
            t1t2_join_2 = select([t1.c.q], from_obj=[t1.join(t2)]).alias()
            interface_m = mapper(InterfaceBase, t2,
                                polymorphic_on=t1t2_join.c.x,
                                with_polymorphic=('*', t1t2_join_2),
                                polymorphic_identity=0)
        assert_raises_message(
            sa_exc.InvalidRequestError,
            "Could not map polymorphic_on column 'x' to the mapped table - "
            "polymorphic loads will not function properly",
            go
        )
        
        
class FalseDiscriminatorTest(_base.MappedTest):
    @classmethod
    def define_tables(cls, metadata):
        global t1
        t1 = Table('t1', metadata, 
            Column('id', Integer, primary_key=True, test_needs_autoincrement=True), 
            Column('type', Boolean, nullable=False))
        
    def test_false_on_sub(self):
        class Foo(object):pass
        class Bar(Foo):pass
        mapper(Foo, t1, polymorphic_on=t1.c.type, polymorphic_identity=True)
        mapper(Bar, inherits=Foo, polymorphic_identity=False)
        sess = create_session()
        b1 = Bar()
        sess.add(b1)
        sess.flush()
        assert b1.type is False
        sess.expunge_all()
        assert isinstance(sess.query(Foo).one(), Bar)

    def test_false_on_base(self):
        class Ding(object):pass
        class Bat(Ding):pass
        mapper(Ding, t1, polymorphic_on=t1.c.type, polymorphic_identity=False)
        mapper(Bat, inherits=Ding, polymorphic_identity=True)
        sess = create_session()
        d1 = Ding()
        sess.add(d1)
        sess.flush()
        assert d1.type is False
        sess.expunge_all()
        assert sess.query(Ding).one() is not None
        
class PolymorphicSynonymTest(_base.MappedTest):
    @classmethod
    def define_tables(cls, metadata):
        global t1, t2
        t1 = Table('t1', metadata,
                   Column('id', Integer, primary_key=True,
                                    test_needs_autoincrement=True),
                   Column('type', String(10), nullable=False),
                   Column('info', String(255)))
        t2 = Table('t2', metadata,
                   Column('id', Integer, ForeignKey('t1.id'),
                                            primary_key=True),
                   Column('data', String(10), nullable=False))
    
    def test_polymorphic_synonym(self):
        class T1(_fixtures.Base):
            def info(self):
                return "THE INFO IS:" + self._info
            def _set_info(self, x):
                self._info = x
            info = property(info, _set_info)
            
        class T2(T1):pass
        
        mapper(T1, t1, polymorphic_on=t1.c.type, polymorphic_identity='t1',
            properties={
                'info':synonym('_info', map_column=True)
            })
        mapper(T2, t2, inherits=T1, polymorphic_identity='t2')
        sess = create_session()
        at1 = T1(info='at1')
        at2 = T2(info='at2', data='t2 data')
        sess.add(at1)
        sess.add(at2)
        sess.flush()
        sess.expunge_all()
        eq_(sess.query(T2).filter(T2.info=='at2').one(), at2)
        eq_(at2.info, "THE INFO IS:at2")
        
class PolymorphicAttributeManagementTest(_base.MappedTest):
    """Test polymorphic_on can be assigned, can be mirrored, etc."""

    run_setup_mappers = 'once'
    
    @classmethod
    def define_tables(cls, metadata):
        Table('table_a', metadata,
            Column('id', Integer, primary_key=True),
            Column('class_name', String(50))
        )
        Table('table_b', metadata,
           Column('id', Integer, ForeignKey('table_a.id'), primary_key=True),
           Column('class_name', String(50))
        )
        Table('table_c', metadata,
           Column('id', Integer, ForeignKey('table_b.id'),primary_key=True)
        )
    
    @classmethod
    @testing.resolve_artifact_names
    def setup_classes(cls):
        class A(_base.ComparableEntity):
            pass
        class B(A):
            pass
        class C(B):
            pass
        
        mapper(A, table_a, 
                        polymorphic_on=table_a.c.class_name, 
                        polymorphic_identity='a')
        mapper(B, table_b, inherits=A, 
                        polymorphic_on=table_b.c.class_name, 
                        polymorphic_identity='b')
        mapper(C, table_c, inherits=B, 
                        polymorphic_identity='c')
    
    @testing.resolve_artifact_names
    def test_poly_configured_immediate(self):
        a = A()
        b = B()
        c = C()
        eq_(a.class_name, 'a')
        eq_(b.class_name, 'b')
        eq_(c.class_name, 'c')
        
    @testing.resolve_artifact_names
    def test_base_class(self):
        sess = Session()
        c1 = C()
        sess.add(c1)
        sess.commit()

        assert isinstance(sess.query(B).first(), C)

        sess.close()

        assert isinstance(sess.query(A).first(), C)

    @testing.resolve_artifact_names
    def test_assignment(self):
        sess = Session()
        b1 = B()
        b1.class_name = 'c'
        sess.add(b1)
        sess.commit()
        sess.close()
        assert isinstance(sess.query(B).first(), C)
    
class CascadeTest(_base.MappedTest):
    """that cascades on polymorphic relationships continue
    cascading along the path of the instance's mapper, not
    the base mapper."""

    @classmethod
    def define_tables(cls, metadata):
        global t1, t2, t3, t4
        t1= Table('t1', metadata,
            Column('id', Integer, primary_key=True, test_needs_autoincrement=True),
            Column('data', String(30))
            )

        t2 = Table('t2', metadata,
            Column('id', Integer, primary_key=True, test_needs_autoincrement=True),
            Column('t1id', Integer, ForeignKey('t1.id')),
            Column('type', String(30)),
            Column('data', String(30))
        )
        t3 = Table('t3', metadata,
            Column('id', Integer, ForeignKey('t2.id'), primary_key=True),
            Column('moredata', String(30)))

        t4 = Table('t4', metadata,
            Column('id', Integer, primary_key=True, test_needs_autoincrement=True),
            Column('t3id', Integer, ForeignKey('t3.id')),
            Column('data', String(30)))

    def test_cascade(self):
        class T1(_fixtures.Base):
            pass
        class T2(_fixtures.Base):
            pass
        class T3(T2):
            pass
        class T4(_fixtures.Base):
            pass

        mapper(T1, t1, properties={
            't2s':relationship(T2, cascade="all")
        })
        mapper(T2, t2, polymorphic_on=t2.c.type, polymorphic_identity='t2')
        mapper(T3, t3, inherits=T2, polymorphic_identity='t3', properties={
            't4s':relationship(T4, cascade="all")
        })
        mapper(T4, t4)

        sess = create_session()
        t1_1 = T1(data='t1')

        t3_1 = T3(data ='t3', moredata='t3')
        t2_1 = T2(data='t2')

        t1_1.t2s.append(t2_1)
        t1_1.t2s.append(t3_1)

        t4_1 = T4(data='t4')
        t3_1.t4s.append(t4_1)

        sess.add(t1_1)


        assert t4_1 in sess.new
        sess.flush()

        sess.delete(t1_1)
        assert t4_1 in sess.deleted
        sess.flush()

class M2OUseGetTest(_base.MappedTest):
    @classmethod
    def define_tables(cls, metadata):
        Table('base', metadata,
            Column('id', Integer, primary_key=True, test_needs_autoincrement=True),
            Column('type', String(30))
        )
        Table('sub', metadata,
            Column('id', Integer, ForeignKey('base.id'), primary_key=True),
        )
        Table('related', metadata,
            Column('id', Integer, primary_key=True, test_needs_autoincrement=True),
            Column('sub_id', Integer, ForeignKey('sub.id')),
        )

    @testing.resolve_artifact_names
    def test_use_get(self):
        # test [ticket:1186]
        class Base(_base.BasicEntity):
            pass
        class Sub(Base):
            pass
        class Related(Base):
            pass
        mapper(Base, base, polymorphic_on=base.c.type, polymorphic_identity='b')
        mapper(Sub, sub, inherits=Base, polymorphic_identity='s')
        mapper(Related, related, properties={
            # previously, this was needed for the comparison to occur:
            # the 'primaryjoin' looks just like "Sub"'s "get" clause (based on the Base id),
            # and foreign_keys since that join condition doesn't actually have any fks in it
            #'sub':relationship(Sub, primaryjoin=base.c.id==related.c.sub_id, foreign_keys=related.c.sub_id)
            
            # now we can use this:
            'sub':relationship(Sub)
        })
        
        assert class_mapper(Related).get_property('sub').strategy.use_get
        
        sess = create_session()
        s1 = Sub()
        r1 = Related(sub=s1)
        sess.add(r1)
        sess.flush()
        sess.expunge_all()

        r1 = sess.query(Related).first()
        s1 = sess.query(Sub).first()
        def go():
            assert r1.sub
        self.assert_sql_count(testing.db, go, 0)
        

class GetTest(_base.MappedTest):
    @classmethod
    def define_tables(cls, metadata):
        global foo, bar, blub
        foo = Table('foo', metadata,
            Column('id', Integer, primary_key=True, test_needs_autoincrement=True),
            Column('type', String(30)),
            Column('data', String(20)))

        bar = Table('bar', metadata,
            Column('id', Integer, ForeignKey('foo.id'), primary_key=True),
            Column('data', String(20)))

        blub = Table('blub', metadata,
            Column('id', Integer, primary_key=True, test_needs_autoincrement=True),
            Column('foo_id', Integer, ForeignKey('foo.id')),
            Column('bar_id', Integer, ForeignKey('bar.id')),
            Column('data', String(20)))
    
    @classmethod
    def setup_classes(cls):
        class Foo(_base.BasicEntity):
            pass

        class Bar(Foo):
            pass

        class Blub(Bar):
            pass

    def test_get_polymorphic(self):
        self._do_get_test(True)
    
    def test_get_nonpolymorphic(self):
        self._do_get_test(False)

    @testing.resolve_artifact_names
    def _do_get_test(self, polymorphic):
        if polymorphic:
            mapper(Foo, foo, polymorphic_on=foo.c.type, polymorphic_identity='foo')
            mapper(Bar, bar, inherits=Foo, polymorphic_identity='bar')
            mapper(Blub, blub, inherits=Bar, polymorphic_identity='blub')
        else:
            mapper(Foo, foo)
            mapper(Bar, bar, inherits=Foo)
            mapper(Blub, blub, inherits=Bar)

        sess = create_session()
        f = Foo()
        b = Bar()
        bl = Blub()
        sess.add(f)
        sess.add(b)
        sess.add(bl)
        sess.flush()

        if polymorphic:
            def go():
                assert sess.query(Foo).get(f.id) is f
                assert sess.query(Foo).get(b.id) is b
                assert sess.query(Foo).get(bl.id) is bl
                assert sess.query(Bar).get(b.id) is b
                assert sess.query(Bar).get(bl.id) is bl
                assert sess.query(Blub).get(bl.id) is bl

                # test class mismatches - item is present
                # in the identity map but we requested a subclass
                assert sess.query(Blub).get(f.id) is None
                assert sess.query(Blub).get(b.id) is None
                assert sess.query(Bar).get(f.id) is None
                
            self.assert_sql_count(testing.db, go, 0)
        else:
            # this is testing the 'wrong' behavior of using get()
            # polymorphically with mappers that are not configured to be
            # polymorphic.  the important part being that get() always
            # returns an instance of the query's type.
            def go():
                assert sess.query(Foo).get(f.id) is f

                bb = sess.query(Foo).get(b.id)
                assert isinstance(b, Foo) and bb.id==b.id

                bll = sess.query(Foo).get(bl.id)
                assert isinstance(bll, Foo) and bll.id==bl.id

                assert sess.query(Bar).get(b.id) is b

                bll = sess.query(Bar).get(bl.id)
                assert isinstance(bll, Bar) and bll.id == bl.id

                assert sess.query(Blub).get(bl.id) is bl

            self.assert_sql_count(testing.db, go, 3)


class EagerLazyTest(_base.MappedTest):
    """tests eager load/lazy load of child items off inheritance mappers, tests that
    LazyLoader constructs the right query condition."""
    
    @classmethod
    def define_tables(cls, metadata):
        global foo, bar, bar_foo
        foo = Table('foo', metadata,
                    Column('id', Integer, primary_key=True, test_needs_autoincrement=True),
                    Column('data', String(30)))
        bar = Table('bar', metadata,
                    Column('id', Integer, ForeignKey('foo.id'), primary_key=True),
                    Column('data', String(30)))

        bar_foo = Table('bar_foo', metadata,
                        Column('bar_id', Integer, ForeignKey('bar.id')),
                        Column('foo_id', Integer, ForeignKey('foo.id'))
        )

    @testing.fails_on('maxdb', 'FIXME: unknown')
    def test_basic(self):
        class Foo(object): pass
        class Bar(Foo): pass

        foos = mapper(Foo, foo)
        bars = mapper(Bar, bar, inherits=foos)
        bars.add_property('lazy', relationship(foos, bar_foo, lazy='select'))
        bars.add_property('eager', relationship(foos, bar_foo, lazy='joined'))

        foo.insert().execute(data='foo1')
        bar.insert().execute(id=1, data='bar1')

        foo.insert().execute(data='foo2')
        bar.insert().execute(id=2, data='bar2')

        foo.insert().execute(data='foo3') #3
        foo.insert().execute(data='foo4') #4

        bar_foo.insert().execute(bar_id=1, foo_id=3)
        bar_foo.insert().execute(bar_id=2, foo_id=4)

        sess = create_session()
        q = sess.query(Bar)
        self.assert_(len(q.first().lazy) == 1)
        self.assert_(len(q.first().eager) == 1)

class EagerTargetingTest(_base.MappedTest):
    """test a scenario where joined table inheritance might be 
    confused as an eagerly loaded joined table."""
    
    @classmethod
    def define_tables(cls, metadata):
        Table('a_table', metadata,
           Column('id', Integer, primary_key=True),
           Column('name', String(50)),
           Column('type', String(30), nullable=False),
           Column('parent_id', Integer, ForeignKey('a_table.id'))
        )

        Table('b_table', metadata,
           Column('id', Integer, ForeignKey('a_table.id'), primary_key=True),
           Column('b_data', String(50)),
        )
    
    @testing.resolve_artifact_names
    def test_adapt_stringency(self):
        class A(_base.ComparableEntity):
            pass
        class B(A):
            pass
        
        mapper(A, a_table, polymorphic_on=a_table.c.type, polymorphic_identity='A', 
                properties={
                    'children': relationship(A, order_by=a_table.c.name)
            })

        mapper(B, b_table, inherits=A, polymorphic_identity='B', properties={
                'b_derived':column_property(b_table.c.b_data + "DATA")
                })
        
        sess=create_session()

        b1=B(id=1, name='b1',b_data='i')
        sess.add(b1)
        sess.flush()

        b2=B(id=2, name='b2', b_data='l', parent_id=1)
        sess.add(b2)
        sess.flush()

        bid=b1.id

        sess.expunge_all()
        node = sess.query(B).filter(B.id==bid).all()[0]
        eq_(node, B(id=1, name='b1',b_data='i'))
        eq_(node.children[0], B(id=2, name='b2',b_data='l'))
        
        sess.expunge_all()
        node = sess.query(B).options(joinedload(B.children)).filter(B.id==bid).all()[0]
        eq_(node, B(id=1, name='b1',b_data='i'))
        eq_(node.children[0], B(id=2, name='b2',b_data='l'))
        
class FlushTest(_base.MappedTest):
    """test dependency sorting among inheriting mappers"""
    
    @classmethod
    def define_tables(cls, metadata):
        Table('users', metadata,
            Column('id', Integer, primary_key=True, test_needs_autoincrement=True),
            Column('email', String(128)),
            Column('password', String(16)),
        )

        Table('roles', metadata,
            Column('id', Integer, primary_key=True, test_needs_autoincrement=True),
            Column('description', String(32))
        )

        Table('user_roles', metadata,
            Column('user_id', Integer, ForeignKey('users.id'), primary_key=True),
            Column('role_id', Integer, ForeignKey('roles.id'), primary_key=True)
        )

        Table('admins', metadata,
            Column('admin_id', Integer, primary_key=True, test_needs_autoincrement=True),
            Column('user_id', Integer, ForeignKey('users.id'))
        )

    @testing.resolve_artifact_names
    def test_one(self):
        class User(object):pass
        class Role(object):pass
        class Admin(User):pass
        role_mapper = mapper(Role, roles)
        user_mapper = mapper(User, users, properties = {
                'roles' : relationship(Role, secondary=user_roles, lazy='joined')
            }
        )
        admin_mapper = mapper(Admin, admins, inherits=user_mapper)
        sess = create_session()
        adminrole = Role()
        sess.add(adminrole)
        sess.flush()

        # create an Admin, and append a Role.  the dependency processors
        # corresponding to the "roles" attribute for the Admin mapper and the User mapper
        # have to ensure that two dependency processors dont fire off and insert the
        # many to many row twice.
        a = Admin()
        a.roles.append(adminrole)
        a.password = 'admin'
        sess.add(a)
        sess.flush()

        assert user_roles.count().scalar() == 1

    @testing.resolve_artifact_names
    def test_two(self):
        class User(object):
            def __init__(self, email=None, password=None):
                self.email = email
                self.password = password

        class Role(object):
            def __init__(self, description=None):
                self.description = description

        class Admin(User):pass

        role_mapper = mapper(Role, roles)
        user_mapper = mapper(User, users, properties = {
                'roles' : relationship(Role, secondary=user_roles, lazy='joined')
            }
        )

        admin_mapper = mapper(Admin, admins, inherits=user_mapper)

        # create roles
        adminrole = Role('admin')

        sess = create_session()
        sess.add(adminrole)
        sess.flush()

        # create admin user
        a = Admin(email='tim', password='admin')
        a.roles.append(adminrole)
        sess.add(a)
        sess.flush()

        a.password = 'sadmin'
        sess.flush()
        assert user_roles.count().scalar() == 1

class VersioningTest(_base.MappedTest):
    @classmethod
    def define_tables(cls, metadata):
        Table('base', metadata,
            Column('id', Integer, primary_key=True, test_needs_autoincrement=True),
            Column('version_id', Integer, nullable=False),
            Column('value', String(40)),
            Column('discriminator', Integer, nullable=False)
        )
        Table('subtable', metadata,
            Column('id', None, ForeignKey('base.id'), primary_key=True),
            Column('subdata', String(50))
            )
        Table('stuff', metadata,
            Column('id', Integer, primary_key=True, test_needs_autoincrement=True),
            Column('parent', Integer, ForeignKey('base.id'))
            )

    @testing.emits_warning(r".*updated rowcount")
    @engines.close_open_connections
    @testing.resolve_artifact_names
    def test_save_update(self):
        class Base(_fixtures.Base):
            pass
        class Sub(Base):
            pass
        class Stuff(Base):
            pass
        mapper(Stuff, stuff)
        mapper(Base, base, 
                    polymorphic_on=base.c.discriminator, 
                    version_id_col=base.c.version_id, 
                    polymorphic_identity=1, properties={
            'stuff':relationship(Stuff)
        })
        mapper(Sub, subtable, inherits=Base, polymorphic_identity=2)

        sess = create_session()

        b1 = Base(value='b1')
        s1 = Sub(value='sub1', subdata='some subdata')
        sess.add(b1)
        sess.add(s1)

        sess.flush()

        sess2 = create_session()
        s2 = sess2.query(Base).get(s1.id)
        s2.subdata = 'sess2 subdata'

        s1.subdata = 'sess1 subdata'

        sess.flush()

        assert_raises(orm_exc.StaleDataError,
                        sess2.query(Base).with_lockmode('read').get, 
                        s1.id)

        if not testing.db.dialect.supports_sane_rowcount:
            sess2.flush()
        else:
            assert_raises(orm_exc.StaleDataError, sess2.flush)

        sess2.refresh(s2)
        if testing.db.dialect.supports_sane_rowcount:
            assert s2.subdata == 'sess1 subdata'
        s2.subdata = 'sess2 subdata'
        sess2.flush()

    @testing.emits_warning(r".*updated rowcount")
    @testing.resolve_artifact_names
    def test_delete(self):
        class Base(_fixtures.Base):
            pass
        class Sub(Base):
            pass

        mapper(Base, base, 
                    polymorphic_on=base.c.discriminator, 
                    version_id_col=base.c.version_id, polymorphic_identity=1)
        mapper(Sub, subtable, inherits=Base, polymorphic_identity=2)

        sess = create_session()

        b1 = Base(value='b1')
        s1 = Sub(value='sub1', subdata='some subdata')
        s2 = Sub(value='sub2', subdata='some other subdata')
        sess.add(b1)
        sess.add(s1)
        sess.add(s2)

        sess.flush()

        sess2 = create_session()
        s3 = sess2.query(Base).get(s1.id)
        sess2.delete(s3)
        sess2.flush()

        s2.subdata = 'some new subdata'
        sess.flush()

        s1.subdata = 'some new subdata'
        if testing.db.dialect.supports_sane_rowcount:
            assert_raises(
                orm_exc.StaleDataError,
                sess.flush
            )
        else:
            sess.flush()

class DistinctPKTest(_base.MappedTest):
    """test the construction of mapper.primary_key when an inheriting relationship
    joins on a column other than primary key column."""
    
    run_inserts = 'once'
    run_deletes = None

    @classmethod
    def define_tables(cls, metadata):
        global person_table, employee_table, Person, Employee

        person_table = Table("persons", metadata,
                Column("id", Integer, primary_key=True, test_needs_autoincrement=True),
                Column("name", String(80)),
                )

        employee_table = Table("employees", metadata,
                Column("id", Integer, primary_key=True, test_needs_autoincrement=True),
                Column("salary", Integer),
                Column("person_id", Integer, ForeignKey("persons.id")),
                )

        class Person(object):
            def __init__(self, name):
                self.name = name

        class Employee(Person): pass

    @classmethod
    def insert_data(cls):
        person_insert = person_table.insert()
        person_insert.execute(id=1, name='alice')
        person_insert.execute(id=2, name='bob')

        employee_insert = employee_table.insert()
        employee_insert.execute(id=2, salary=250, person_id=1) # alice
        employee_insert.execute(id=3, salary=200, person_id=2) # bob

    def test_implicit(self):
        person_mapper = mapper(Person, person_table)
        mapper(Employee, employee_table, inherits=person_mapper)
        assert list(class_mapper(Employee).primary_key) == [person_table.c.id]

    def test_explicit_props(self):
        person_mapper = mapper(Person, person_table)
        mapper(Employee, employee_table, inherits=person_mapper,
                        properties={'pid':person_table.c.id, 
                                    'eid':employee_table.c.id})
        self._do_test(False)

    def test_explicit_composite_pk(self):
        person_mapper = mapper(Person, person_table)
        mapper(Employee, employee_table, 
                    inherits=person_mapper, 
                    primary_key=[person_table.c.id, employee_table.c.id])
        assert_raises_message(sa_exc.SAWarning, 
                                    r"On mapper Mapper\|Employee\|employees, "
                                    "primary key column 'persons.id' is being "
                                    "combined with distinct primary key column 'employees.id' "
                                    "in attribute 'id'.  Use explicit properties to give "
                                    "each column its own mapped attribute name.",
            self._do_test, True
        )

    def test_explicit_pk(self):
        person_mapper = mapper(Person, person_table)
        mapper(Employee, employee_table, inherits=person_mapper, primary_key=[person_table.c.id])
        self._do_test(False)

    def _do_test(self, composite):
        session = create_session()
        query = session.query(Employee)

        if composite:
            alice1 = query.get([1,2])
            bob = query.get([2,3])
            alice2 = query.get([1,2])
        else:
            alice1 = query.get(1)
            bob = query.get(2)
            alice2 = query.get(1)

            assert alice1.name == alice2.name == 'alice'
            assert bob.name == 'bob'

class SyncCompileTest(_base.MappedTest):
    """test that syncrules compile properly on custom inherit conds"""
    
    @classmethod
    def define_tables(cls, metadata):
        global _a_table, _b_table, _c_table

        _a_table = Table('a', metadata,
           Column('id', Integer, primary_key=True, test_needs_autoincrement=True),
           Column('data1', String(128))
        )

        _b_table = Table('b', metadata,
           Column('a_id', Integer, ForeignKey('a.id'), primary_key=True),
           Column('data2', String(128))
        )

        _c_table = Table('c', metadata,
        #   Column('a_id', Integer, ForeignKey('b.a_id'), primary_key=True), #works
           Column('b_a_id', Integer, ForeignKey('b.a_id'), primary_key=True),
           Column('data3', String(128))
        )

    def test_joins(self):
        for j1 in (None, _b_table.c.a_id==_a_table.c.id, _a_table.c.id==_b_table.c.a_id):
            for j2 in (None, _b_table.c.a_id==_c_table.c.b_a_id,
                                    _c_table.c.b_a_id==_b_table.c.a_id):
                self._do_test(j1, j2)
                for t in reversed(_a_table.metadata.sorted_tables):
                    t.delete().execute().close()

    def _do_test(self, j1, j2):
        class A(object):
           def __init__(self, **kwargs):
               for key, value in kwargs.items():
                    setattr(self, key, value)

        class B(A):
            pass

        class C(B):
            pass

        mapper(A, _a_table)
        mapper(B, _b_table, inherits=A,
               inherit_condition=j1
               )
        mapper(C, _c_table, inherits=B,
               inherit_condition=j2
               )

        session = create_session()

        a = A(data1='a1')
        session.add(a)

        b = B(data1='b1', data2='b2')
        session.add(b)

        c = C(data1='c1', data2='c2', data3='c3')
        session.add(c)

        session.flush()
        session.expunge_all()

        assert len(session.query(A).all()) == 3
        assert len(session.query(B).all()) == 2
        assert len(session.query(C).all()) == 1

class OverrideColKeyTest(_base.MappedTest):
    """test overriding of column attributes."""
    
    @classmethod
    def define_tables(cls, metadata):
        global base, subtable
        
        base = Table('base', metadata, 
            Column('base_id', Integer, primary_key=True, test_needs_autoincrement=True),
            Column('data', String(255)),
            Column('sqlite_fixer', String(10))
            )
            
        subtable = Table('subtable', metadata,
            Column('base_id', Integer, ForeignKey('base.base_id'), primary_key=True),
            Column('subdata', String(255))
        )

    def test_plain(self):
        # control case
        class Base(object):
            pass
        class Sub(Base):
            pass

        mapper(Base, base)
        mapper(Sub, subtable, inherits=Base)
        
        # Sub gets a "base_id" property using the "base_id"
        # column of both tables.
        eq_(
            class_mapper(Sub).get_property('base_id').columns,
            [subtable.c.base_id, base.c.base_id]
        )

    def test_override_explicit(self):
        # this pattern is what you see when using declarative
        # in particular, here we do a "manual" version of
        # what we'd like the mapper to do.
        
        class Base(object):
            pass
        class Sub(Base):
            pass
        
        mapper(Base, base, properties={
            'id':base.c.base_id
        })
        mapper(Sub, subtable, inherits=Base, properties={
            # this is the manual way to do it, is not really
            # possible in declarative
            'id':[base.c.base_id, subtable.c.base_id]
        })

        eq_(
            class_mapper(Sub).get_property('id').columns,
            [base.c.base_id, subtable.c.base_id]
        )
 
        s1 = Sub()
        s1.id = 10
        sess = create_session()
        sess.add(s1)
        sess.flush()
        assert sess.query(Sub).get(10) is s1
    
    def test_override_onlyinparent(self):
        class Base(object):
            pass
        class Sub(Base):
            pass

        mapper(Base, base, properties={
            'id':base.c.base_id
        })
        mapper(Sub, subtable, inherits=Base)
        
        eq_(
            class_mapper(Sub).get_property('id').columns,
            [base.c.base_id]
        )

        eq_(
            class_mapper(Sub).get_property('base_id').columns,
            [subtable.c.base_id]
        )
        
        s1 = Sub()
        s1.id = 10
        
        s2 = Sub()
        s2.base_id = 15
        
        sess = create_session()
        sess.add_all([s1, s2])
        sess.flush()
        
        # s1 gets '10'
        assert sess.query(Sub).get(10) is s1
        
        # s2 gets a new id, base_id is overwritten by the ultimate
        # PK col
        assert s2.id == s2.base_id != 15
    
    def test_override_implicit(self):
        # this is originally [ticket:1111].
        # the pattern here is now disallowed by [ticket:1892]
        
        class Base(object):
            pass
        class Sub(Base):
            pass

        mapper(Base, base, properties={
            'id':base.c.base_id
        })
        
        def go():
            mapper(Sub, subtable, inherits=Base, properties={
                'id':subtable.c.base_id
            })
        # Sub mapper compilation needs to detect that "base.c.base_id"
        # is renamed in the inherited mapper as "id", even though
        # it has its own "id" property.  It then generates
        # an exception in 0.7 due to the implicit conflict.
        assert_raises(sa_exc.InvalidRequestError, go)

    def test_plain_descriptor(self):
        """test that descriptors prevent inheritance from propigating properties to subclasses."""
        
        class Base(object):
            pass
        class Sub(Base):
            @property
            def data(self):
                return "im the data"

        mapper(Base, base)
        mapper(Sub, subtable, inherits=Base)
        
        s1 = Sub()
        sess = create_session()
        sess.add(s1)
        sess.flush()
        assert sess.query(Sub).one().data == "im the data"

    def test_custom_descriptor(self):
        """test that descriptors prevent inheritance from propigating properties to subclasses."""

        class MyDesc(object):
            def __get__(self, instance, owner):
                if instance is None:
                    return self
                return "im the data"
            
        class Base(object):
            pass
        class Sub(Base):
            data = MyDesc()

        mapper(Base, base)
        mapper(Sub, subtable, inherits=Base)

        s1 = Sub()
        sess = create_session()
        sess.add(s1)
        sess.flush()
        assert sess.query(Sub).one().data == "im the data"
    
    def test_sub_columns_over_base_descriptors(self):
        class Base(object):
            @property
            def subdata(self):
                return "this is base"

        class Sub(Base):
            pass

        mapper(Base, base)
        mapper(Sub, subtable, inherits=Base)
        
        sess = create_session()
        b1 = Base()
        assert b1.subdata == "this is base"
        s1 = Sub()
        s1.subdata = "this is sub"
        assert s1.subdata == "this is sub"

        sess.add_all([s1, b1])
        sess.flush()
        sess.expunge_all()
        
        assert sess.query(Base).get(b1.base_id).subdata == "this is base"
        assert sess.query(Sub).get(s1.base_id).subdata == "this is sub"

    def test_base_descriptors_over_base_cols(self):
        class Base(object):
            @property
            def data(self):
                return "this is base"

        class Sub(Base):
            pass

        mapper(Base, base)
        mapper(Sub, subtable, inherits=Base)

        sess = create_session()
        b1 = Base()
        assert b1.data == "this is base"
        s1 = Sub()
        assert s1.data == "this is base"

        sess.add_all([s1, b1])
        sess.flush()
        sess.expunge_all()

        assert sess.query(Base).get(b1.base_id).data == "this is base"
        assert sess.query(Sub).get(s1.base_id).data == "this is base"

class OptimizedLoadTest(_base.MappedTest):
    """tests for the "optimized load" routine."""
    
    @classmethod
    def define_tables(cls, metadata):
        Table('base', metadata,
            Column('id', Integer, primary_key=True, test_needs_autoincrement=True),
            Column('data', String(50)),
            Column('type', String(50)),
            Column('counter', Integer, server_default="1")
        )
        Table('sub', metadata, 
            Column('id', Integer, ForeignKey('base.id'), primary_key=True),
            Column('sub', String(50)),
            Column('counter', Integer, server_default="1"),
            Column('counter2', Integer, server_default="1")
        )
        Table('subsub', metadata,
            Column('id', Integer, ForeignKey('sub.id'), primary_key=True),
            Column('counter2', Integer, server_default="1")
        )
        Table('with_comp', metadata,
            Column('id', Integer, ForeignKey('base.id'), primary_key=True),
            Column('a', String(10)),
            Column('b', String(10))
        )
    
    @testing.resolve_artifact_names
    def test_optimized_passes(self):
        """"test that the 'optimized load' routine doesn't crash when 
        a column in the join condition is not available."""
        
        class Base(_base.BasicEntity):
            pass
        class Sub(Base):
            pass
            
        mapper(Base, base, polymorphic_on=base.c.type, polymorphic_identity='base')
        
        # redefine Sub's "id" to favor the "id" col in the subtable.
        # "id" is also part of the primary join condition
        mapper(Sub, sub, inherits=Base, 
                        polymorphic_identity='sub',
                        properties={'id':[sub.c.id, base.c.id]})
        sess = sessionmaker()()
        s1 = Sub(data='s1data', sub='s1sub')
        sess.add(s1)
        sess.commit()
        sess.expunge_all()
        
        # load s1 via Base.  s1.id won't populate since it's relative to 
        # the "sub" table.  The optimized load kicks in and tries to 
        # generate on the primary join, but cannot since "id" is itself unloaded.
        # the optimized load needs to return "None" so regular full-row loading proceeds
        s1 = sess.query(Base).first()
        assert s1.sub == 's1sub'

    @testing.resolve_artifact_names
    def test_column_expression(self):
        class Base(_base.BasicEntity):
            pass
        class Sub(Base):
            pass
        mapper(Base, base, polymorphic_on=base.c.type, polymorphic_identity='base')
        mapper(Sub, sub, inherits=Base, polymorphic_identity='sub', properties={
            'concat':column_property(sub.c.sub + "|" + sub.c.sub)
        })
        sess = sessionmaker()()
        s1 = Sub(data='s1data', sub='s1sub')
        sess.add(s1)
        sess.commit()
        sess.expunge_all()
        s1 = sess.query(Base).first()
        assert s1.concat == 's1sub|s1sub'

    @testing.resolve_artifact_names
    def test_column_expression_joined(self):
        class Base(_base.ComparableEntity):
            pass
        class Sub(Base):
            pass
        mapper(Base, base, polymorphic_on=base.c.type, polymorphic_identity='base')
        mapper(Sub, sub, inherits=Base, polymorphic_identity='sub', properties={
            'concat':column_property(base.c.data + "|" + sub.c.sub)
        })
        sess = sessionmaker()()
        s1 = Sub(data='s1data', sub='s1sub')
        s2 = Sub(data='s2data', sub='s2sub')
        s3 = Sub(data='s3data', sub='s3sub')
        sess.add_all([s1, s2, s3])
        sess.commit()
        sess.expunge_all()
        # query a bunch of rows to ensure there's no cartesian
        # product against "base" occurring, it is in fact
        # detecting that "base" needs to be in the join 
        # criterion
        eq_(
            sess.query(Base).order_by(Base.id).all(),
            [
                Sub(data='s1data', sub='s1sub', concat='s1data|s1sub'),
                Sub(data='s2data', sub='s2sub', concat='s2data|s2sub'),
                Sub(data='s3data', sub='s3sub', concat='s3data|s3sub')
            ]
        )

    @testing.resolve_artifact_names
    def test_composite_column_joined(self):
        class Base(_base.ComparableEntity):
            pass
        class WithComp(Base):
            pass
        class Comp(object):
            def __init__(self, a, b):
                self.a = a
                self.b = b
            def __composite_values__(self):
                return self.a, self.b
            def __eq__(self, other):
                return (self.a == other.a) and (self.b == other.b)
        mapper(Base, base, polymorphic_on=base.c.type, polymorphic_identity='base')
        mapper(WithComp, with_comp, inherits=Base, polymorphic_identity='wc', properties={
            'comp': composite(Comp, with_comp.c.a, with_comp.c.b)
        })
        sess = sessionmaker()()
        s1 = WithComp(data='s1data', comp=Comp('ham', 'cheese'))
        s2 = WithComp(data='s2data', comp=Comp('bacon', 'eggs'))
        sess.add_all([s1, s2])
        sess.commit()
        sess.expunge_all()
        s1test, s2test = sess.query(Base).order_by(Base.id).all()
        assert s1test.comp
        assert s2test.comp
        eq_(s1test.comp, Comp('ham', 'cheese'))
        eq_(s2test.comp, Comp('bacon', 'eggs'))
    
    @testing.resolve_artifact_names
    def test_load_expired_on_pending(self):
        class Base(_base.ComparableEntity):
            pass
        class Sub(Base):
            pass
        mapper(Base, base, polymorphic_on=base.c.type, polymorphic_identity='base')
        mapper(Sub, sub, inherits=Base, polymorphic_identity='sub')
        sess = Session()
        s1 = Sub(data='s1')
        sess.add(s1)
        self.assert_sql_execution(
                testing.db,
                sess.flush,
                CompiledSQL(
                    "INSERT INTO base (data, type) VALUES (:data, :type)",
                    [{'data':'s1','type':'sub'}]
                ),
                CompiledSQL(
<<<<<<< HEAD
                    "SELECT sub.counter AS sub_counter, base.counter AS "
                    "base_counter FROM base JOIN sub ON base.id = "
=======
                    "SELECT base.counter AS base_counter, "
                    "sub.counter AS sub_counter FROM base JOIN sub ON base.id = "
>>>>>>> 926b0d7f
                    "sub.id WHERE base.id = :param_1",
                    lambda ctx:{'param_1':s1.id}
                ),
                CompiledSQL(
                    "INSERT INTO sub (id, sub) VALUES (:id, :sub)",
                    lambda ctx:{'id':s1.id, 'sub':None}
                ),
        )

    @testing.resolve_artifact_names
    def test_dont_generate_on_none(self):
        class Base(_base.ComparableEntity):
            pass
        class Sub(Base):
            pass
<<<<<<< HEAD
        mapper(Base, base, polymorphic_on=base.c.type, polymorphic_identity='base')
        m = mapper(Sub, sub, inherits=Base, polymorphic_identity='sub')
        
        s1 = Sub()
        assert m._optimized_get_statement(attributes.instance_state(s1), ['counter2']) is None
=======
        mapper(Base, base, polymorphic_on=base.c.type, 
                            polymorphic_identity='base')
        m = mapper(Sub, sub, inherits=Base, polymorphic_identity='sub')
        
        s1 = Sub()
        assert m._optimized_get_statement(attributes.instance_state(s1), 
                                ['counter2']) is None
>>>>>>> 926b0d7f
        
        # loads s1.id as None
        eq_(s1.id, None)
        
        # this now will come up with a value of None for id - should reject
<<<<<<< HEAD
        assert m._optimized_get_statement(attributes.instance_state(s1), ['counter2']) is None
        
        s1.id = 1
        attributes.instance_state(s1).commit_all(s1.__dict__, None)
        assert m._optimized_get_statement(attributes.instance_state(s1), ['counter2']) is not None
=======
        assert m._optimized_get_statement(attributes.instance_state(s1), 
                                ['counter2']) is None
        
        s1.id = 1
        attributes.instance_state(s1).commit_all(s1.__dict__, None)
        assert m._optimized_get_statement(attributes.instance_state(s1), 
                                ['counter2']) is not None
>>>>>>> 926b0d7f
        
    @testing.resolve_artifact_names
    def test_load_expired_on_pending_twolevel(self):
        class Base(_base.ComparableEntity):
            pass
        class Sub(Base):
            pass
        class SubSub(Sub):
            pass
            
<<<<<<< HEAD
        mapper(Base, base, polymorphic_on=base.c.type, polymorphic_identity='base')
=======
        mapper(Base, base, polymorphic_on=base.c.type, 
                    polymorphic_identity='base')
>>>>>>> 926b0d7f
        mapper(Sub, sub, inherits=Base, polymorphic_identity='sub')
        mapper(SubSub, subsub, inherits=Sub, polymorphic_identity='subsub')
        sess = Session()
        s1 = SubSub(data='s1', counter=1)
        sess.add(s1)
        self.assert_sql_execution(
                testing.db,
                sess.flush,
                CompiledSQL(
<<<<<<< HEAD
                    "INSERT INTO base (data, type, counter) VALUES (:data, :type, :counter)",
                    [{'data':'s1','type':'subsub','counter':1}]
                ),
                CompiledSQL(
                    "INSERT INTO sub (id, sub, counter) VALUES (:id, :sub, :counter)",
                    lambda ctx:[{'counter': 1, 'sub': None, 'id': s1.id}]
                ),
                CompiledSQL(
                    "SELECT subsub.counter2 AS subsub_counter2, sub.counter2 AS "
                    "sub_counter2 FROM base JOIN sub ON base.id = sub.id JOIN "
=======
                    "INSERT INTO base (data, type, counter) VALUES "
                    "(:data, :type, :counter)",
                    [{'data':'s1','type':'subsub','counter':1}]
                ),
                CompiledSQL(
                    "INSERT INTO sub (id, sub, counter) VALUES "
                    "(:id, :sub, :counter)",
                    lambda ctx:[{'counter': 1, 'sub': None, 'id': s1.id}]
                ),
                CompiledSQL(
                    "SELECT sub.counter2 AS sub_counter2, "
                    "subsub.counter2 AS subsub_counter2 FROM base "
                    "JOIN sub ON base.id = sub.id JOIN "
>>>>>>> 926b0d7f
                    "subsub ON sub.id = subsub.id WHERE base.id = :param_1",
                    lambda ctx:{u'param_1': s1.id}
                ),
                CompiledSQL(
                    "INSERT INTO subsub (id) VALUES (:id)",
                    lambda ctx:{'id':s1.id}
                ),
        )
        
        
        
class PKDiscriminatorTest(_base.MappedTest):
    @classmethod
    def define_tables(cls, metadata):
        parents = Table('parents', metadata,
                           Column('id', Integer, primary_key=True, 
                                    test_needs_autoincrement=True),
                           Column('name', String(60)))
                           
        children = Table('children', metadata,
                        Column('id', Integer, ForeignKey('parents.id'), 
                                    primary_key=True),
                        Column('type', Integer,primary_key=True),
                        Column('name', String(60)))

    @testing.resolve_artifact_names
    def test_pk_as_discriminator(self):
        class Parent(object):
                def __init__(self, name=None):
                    self.name = name

        class Child(object):
            def __init__(self, name=None):
                self.name = name

        class A(Child):
            pass
            
        mapper(Parent, parents, properties={
            'children': relationship(Child, backref='parent'),
        })
        mapper(Child, children, polymorphic_on=children.c.type,
            polymorphic_identity=1)
            
        mapper(A, inherits=Child, polymorphic_identity=2)

        s = create_session()
        p = Parent('p1')
        a = A('a1')
        p.children.append(a)
        s.add(p)
        s.flush()

        assert a.id
        assert a.type == 2
        
        p.name='p1new'
        a.name='a1new'
        s.flush()
        
        s.expire_all()
        assert a.name=='a1new'
        assert p.name=='p1new'
        
        
class DeleteOrphanTest(_base.MappedTest):
    """Test the fairly obvious, that an error is raised
    when attempting to insert an orphan.
    
    Previous SQLA versions would check this constraint 
    in memory which is the original rationale for this test.
        
    """
    
    
    @classmethod
    def define_tables(cls, metadata):
        global single, parent
        single = Table('single', metadata,
            Column('id', Integer, primary_key=True, test_needs_autoincrement=True),
            Column('type', String(50), nullable=False),
            Column('data', String(50)),
            Column('parent_id', Integer, ForeignKey('parent.id'), nullable=False),
            )
            
        parent = Table('parent', metadata,
                Column('id', Integer, primary_key=True, test_needs_autoincrement=True),
                Column('data', String(50))
            )
    
    def test_orphan_message(self):
        class Base(_fixtures.Base):
            pass
        
        class SubClass(Base):
            pass
        
        class Parent(_fixtures.Base):
            pass
        
        mapper(Base, single, polymorphic_on=single.c.type, polymorphic_identity='base')
        mapper(SubClass, inherits=Base, polymorphic_identity='sub')
        mapper(Parent, parent, properties={
            'related':relationship(Base, cascade="all, delete-orphan")
        })
        
        sess = create_session()
        s1 = SubClass(data='s1')
        sess.add(s1)
        assert_raises(sa_exc.DBAPIError, sess.flush)
        
    <|MERGE_RESOLUTION|>--- conflicted
+++ resolved
@@ -4,11 +4,7 @@
 from sqlalchemy import exc as sa_exc, util
 from sqlalchemy.orm import *
 from sqlalchemy.orm import exc as orm_exc, attributes
-<<<<<<< HEAD
 from test.lib.assertsql import AllOf, CompiledSQL
-=======
-from sqlalchemy.test.assertsql import AllOf, CompiledSQL
->>>>>>> 926b0d7f
 
 from test.lib import testing, engines
 from test.orm import _base, _fixtures
@@ -1324,13 +1320,8 @@
                     [{'data':'s1','type':'sub'}]
                 ),
                 CompiledSQL(
-<<<<<<< HEAD
                     "SELECT sub.counter AS sub_counter, base.counter AS "
                     "base_counter FROM base JOIN sub ON base.id = "
-=======
-                    "SELECT base.counter AS base_counter, "
-                    "sub.counter AS sub_counter FROM base JOIN sub ON base.id = "
->>>>>>> 926b0d7f
                     "sub.id WHERE base.id = :param_1",
                     lambda ctx:{'param_1':s1.id}
                 ),
@@ -1346,13 +1337,6 @@
             pass
         class Sub(Base):
             pass
-<<<<<<< HEAD
-        mapper(Base, base, polymorphic_on=base.c.type, polymorphic_identity='base')
-        m = mapper(Sub, sub, inherits=Base, polymorphic_identity='sub')
-        
-        s1 = Sub()
-        assert m._optimized_get_statement(attributes.instance_state(s1), ['counter2']) is None
-=======
         mapper(Base, base, polymorphic_on=base.c.type, 
                             polymorphic_identity='base')
         m = mapper(Sub, sub, inherits=Base, polymorphic_identity='sub')
@@ -1360,19 +1344,11 @@
         s1 = Sub()
         assert m._optimized_get_statement(attributes.instance_state(s1), 
                                 ['counter2']) is None
->>>>>>> 926b0d7f
         
         # loads s1.id as None
         eq_(s1.id, None)
         
         # this now will come up with a value of None for id - should reject
-<<<<<<< HEAD
-        assert m._optimized_get_statement(attributes.instance_state(s1), ['counter2']) is None
-        
-        s1.id = 1
-        attributes.instance_state(s1).commit_all(s1.__dict__, None)
-        assert m._optimized_get_statement(attributes.instance_state(s1), ['counter2']) is not None
-=======
         assert m._optimized_get_statement(attributes.instance_state(s1), 
                                 ['counter2']) is None
         
@@ -1380,7 +1356,6 @@
         attributes.instance_state(s1).commit_all(s1.__dict__, None)
         assert m._optimized_get_statement(attributes.instance_state(s1), 
                                 ['counter2']) is not None
->>>>>>> 926b0d7f
         
     @testing.resolve_artifact_names
     def test_load_expired_on_pending_twolevel(self):
@@ -1391,12 +1366,8 @@
         class SubSub(Sub):
             pass
             
-<<<<<<< HEAD
-        mapper(Base, base, polymorphic_on=base.c.type, polymorphic_identity='base')
-=======
         mapper(Base, base, polymorphic_on=base.c.type, 
                     polymorphic_identity='base')
->>>>>>> 926b0d7f
         mapper(Sub, sub, inherits=Base, polymorphic_identity='sub')
         mapper(SubSub, subsub, inherits=Sub, polymorphic_identity='subsub')
         sess = Session()
@@ -1406,18 +1377,6 @@
                 testing.db,
                 sess.flush,
                 CompiledSQL(
-<<<<<<< HEAD
-                    "INSERT INTO base (data, type, counter) VALUES (:data, :type, :counter)",
-                    [{'data':'s1','type':'subsub','counter':1}]
-                ),
-                CompiledSQL(
-                    "INSERT INTO sub (id, sub, counter) VALUES (:id, :sub, :counter)",
-                    lambda ctx:[{'counter': 1, 'sub': None, 'id': s1.id}]
-                ),
-                CompiledSQL(
-                    "SELECT subsub.counter2 AS subsub_counter2, sub.counter2 AS "
-                    "sub_counter2 FROM base JOIN sub ON base.id = sub.id JOIN "
-=======
                     "INSERT INTO base (data, type, counter) VALUES "
                     "(:data, :type, :counter)",
                     [{'data':'s1','type':'subsub','counter':1}]
@@ -1428,10 +1387,8 @@
                     lambda ctx:[{'counter': 1, 'sub': None, 'id': s1.id}]
                 ),
                 CompiledSQL(
-                    "SELECT sub.counter2 AS sub_counter2, "
-                    "subsub.counter2 AS subsub_counter2 FROM base "
-                    "JOIN sub ON base.id = sub.id JOIN "
->>>>>>> 926b0d7f
+                    "SELECT subsub.counter2 AS subsub_counter2, sub.counter2 AS "
+                    "sub_counter2 FROM base JOIN sub ON base.id = sub.id JOIN "
                     "subsub ON sub.id = subsub.id WHERE base.id = :param_1",
                     lambda ctx:{u'param_1': s1.id}
                 ),

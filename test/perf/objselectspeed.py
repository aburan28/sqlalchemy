<<<<<<< HEAD
import testenv; testenv.simple_setup()
=======
>>>>>>> a967dffb
import time, resource
from sqlalchemy import *
from sqlalchemy.orm import *
from sqlalchemy.test.util import gc_collect
<<<<<<< HEAD

=======
from sqlalchemy.test import profiling
>>>>>>> a967dffb

db = create_engine('sqlite://')
metadata = MetaData(db)
Person_table = Table('Person', metadata,
                     Column('id', Integer, primary_key=True),
                     Column('type', String(10)),
                     Column('name', String(40)),
                     Column('sex', Integer),
                     Column('age', Integer))


Employee_table = Table('Employee', metadata,
                  Column('id', Integer, ForeignKey('Person.id'), primary_key=True),
                  Column('foo', String(40)),
                  Column('bar', Integer),
                  Column('bat', Integer))

class RawPerson(object): pass
class Person(object): pass
mapper(Person, Person_table)

class JoinedPerson(object):pass
class Employee(JoinedPerson):pass
mapper(JoinedPerson, Person_table, \
                polymorphic_on=Person_table.c.type, polymorphic_identity='person')
mapper(Employee, Employee_table, \
                inherits=JoinedPerson, polymorphic_identity='employee')
compile_mappers()

def setup():
    metadata.create_all()
    i = Person_table.insert()
    data = [{'name':'John Doe','sex':1,'age':35, 'type':'employee'}] * 100
    for j in xrange(500):
        i.execute(data)
        
    # note we arent fetching from employee_table,
    # so we can leave it empty even though its "incorrect"
    #i = Employee_table.insert()
    #data = [{'foo':'foo', 'bar':'bar':'bat':'bat'}] * 100
    #for j in xrange(500):
    #    i.execute(data)
        
    print "Inserted 50,000 rows"

def sqlite_select(entity_cls):
    conn = db.connect().connection
    cr = conn.cursor()
    cr.execute("SELECT id, name, sex, age FROM Person")
    people = []
    for row in cr.fetchall():
        person = entity_cls()
        person.id = row[0]
        person.name = row[1]
        person.sex = row[2]
        person.age = row[3]
        people.append(person)
    cr.close()
    conn.close()

def sql_select(entity_cls):
    people = []
    for row in Person_table.select().execute().fetchall():
        person = entity_cls()
        person.id = row['id']
        person.name = row['name']
        person.sex = row['sex']
        person.age = row['age']
        people.append(person)

#@profiling.profiled(report=True, always=True)
def orm_select():
    session = create_session()
    people = session.query(Person).all()

#@profiling.profiled(report=True, always=True)
def joined_orm_select():
    session = create_session()
    people = session.query(JoinedPerson).all()

def all():
    setup()
    try:
        t, t2 = 0, 0
        def usage(label):
            now = resource.getrusage(resource.RUSAGE_SELF)
            print "%s: %0.3fs real, %0.3fs user, %0.3fs sys" % (
                label, t2 - t,
                now.ru_utime - usage.last.ru_utime,
                now.ru_stime - usage.last.ru_stime)
            usage.snap(now)
        usage.snap = lambda stats=None: setattr(
            usage, 'last', stats or resource.getrusage(resource.RUSAGE_SELF))

        gc_collect()
        usage.snap()
        t = time.clock()
        sqlite_select(RawPerson)
        t2 = time.clock()
        usage('sqlite select/native')

        gc_collect()
        usage.snap()
        t = time.clock()
        sqlite_select(Person)
        t2 = time.clock()
        usage('sqlite select/instrumented')

        gc_collect()
        usage.snap()
        t = time.clock()
        sql_select(RawPerson)
        t2 = time.clock()
        usage('sqlalchemy.sql select/native')

        gc_collect()
        usage.snap()
        t = time.clock()
        sql_select(Person)
        t2 = time.clock()
        usage('sqlalchemy.sql select/instrumented')

        gc_collect()
        usage.snap()
        t = time.clock()
        orm_select()
        t2 = time.clock()
        usage('sqlalchemy.orm fetch')

        gc_collect()
        usage.snap()
        t = time.clock()
        joined_orm_select()
        t2 = time.clock()
        usage('sqlalchemy.orm "joined" fetch')
    finally:
        metadata.drop_all()


if __name__ == '__main__':
    all()<|MERGE_RESOLUTION|>--- conflicted
+++ resolved
@@ -1,16 +1,8 @@
-<<<<<<< HEAD
-import testenv; testenv.simple_setup()
-=======
->>>>>>> a967dffb
 import time, resource
 from sqlalchemy import *
 from sqlalchemy.orm import *
 from sqlalchemy.test.util import gc_collect
-<<<<<<< HEAD
-
-=======
 from sqlalchemy.test import profiling
->>>>>>> a967dffb
 
 db = create_engine('sqlite://')
 metadata = MetaData(db)

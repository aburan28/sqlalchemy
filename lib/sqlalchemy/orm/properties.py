--- conflicted
+++ resolved
@@ -237,8 +237,6 @@
     def __str__(self):
         return str(self.parent.class_.__name__) + "." + self.key
 
-<<<<<<< HEAD
-
 class DescriptorProperty(MapperProperty):
     """:class:`MapperProperty` which proxies access to a 
         user-defined descriptor."""
@@ -298,11 +296,6 @@
         descriptor.expr = get_comparator
         descriptor.impl = _ProxyImpl(self.key)
         mapper.class_manager.instrument_attribute(self.key, descriptor)
-=======
-class DescriptorProperty(MapperProperty):
-    """:class:`MapperProperty` which proxies access to a 
-        plain descriptor."""
->>>>>>> bb3be98d
 
     def setup(self, context, entity, path, adapter, **kwargs):
         pass
@@ -313,12 +306,7 @@
     def merge(self, session, source_state, source_dict, 
                 dest_state, dest_dict, load, _recursive):
         pass
-<<<<<<< HEAD
-    
-=======
-
-
->>>>>>> bb3be98d
+
 class ConcreteInheritedProperty(DescriptorProperty):
     """A 'do nothing' :class:`MapperProperty` that disables 
     an attribute on a concrete subclass that is only present
@@ -333,7 +321,6 @@
       but not on the subclass mapper.  Concrete mappers require
       that relationship() is configured explicitly on each 
       subclass. 
-<<<<<<< HEAD
 
     """
 
@@ -348,12 +335,6 @@
         return comparator_callable
     
     def __init__(self):
-=======
-    
-    """
-    
-    def instrument_class(self, mapper):
->>>>>>> bb3be98d
         def warn():
             raise AttributeError("Concrete %s does not implement "
                 "attribute %r at the instance level.  Add this "
@@ -369,31 +350,9 @@
                 if obj is None:
                     return self.descriptor
                 warn()
-<<<<<<< HEAD
         self.descriptor = NoninheritedConcreteProp()
         
         
-=======
-
-        comparator_callable = None
-        # TODO: put this process into a deferred callable?
-        for m in self.parent.iterate_to_root():
-            p = m.get_property(self.key, _compile_mappers=False)
-            if not isinstance(p, ConcreteInheritedProperty):
-                comparator_callable = p.comparator_factory
-                break
-
-        attributes.register_descriptor(
-            mapper.class_, 
-            self.key, 
-            comparator=comparator_callable(self, mapper), 
-            parententity=mapper,
-            property_=self,
-            proxy_property=NoninheritedConcreteProp()
-            )
-
-
->>>>>>> bb3be98d
 class SynonymProperty(DescriptorProperty):
 
     def __init__(self, name, map_column=None, 
@@ -406,7 +365,6 @@
         self.doc = doc or (descriptor and descriptor.__doc__) or None
         util.set_creation_order(self)
 
-<<<<<<< HEAD
     def _comparator_factory(self, mapper):
         prop = getattr(mapper.class_, self.name).property
 
@@ -416,33 +374,6 @@
             comp = prop.comparator_factory(prop, mapper)
         return comp
 
-    def set_parent(self, parent, init):
-        if self.map_column:
-            if self.key not in parent.mapped_table.c:
-                raise sa_exc.ArgumentError(
-                    "Can't compile synonym '%s': no column on table "
-                    "'%s' named '%s'" 
-                     % (self.name, parent.mapped_table.description, self.key))
-            elif parent.mapped_table.c[self.key] in \
-                    parent._columntoproperty and \
-                    parent._columntoproperty[
-                                            parent.mapped_table.c[self.key]
-                                        ].key == self.name:
-                raise sa_exc.ArgumentError(
-                    "Can't call map_column=True for synonym %r=%r, "
-                    "a ColumnProperty already exists keyed to the name "
-                    "%r for column %r" % 
-                    (self.key, self.name, self.name, self.key)
-                )
-            p = ColumnProperty(parent.mapped_table.c[self.key])
-            parent._configure_property(
-                                    self.name, p, 
-                                    init=init, 
-                                    setparent=True)
-            p._mapped_by_synonym = self.key
-    
-        self.parent = parent
-=======
     def set_parent(self, parent, init):
         if self.map_column:
             # implement the 'map_column' option.
@@ -468,51 +399,8 @@
                                     init=init, 
                                     setparent=True)
             p._mapped_by_synonym = self.key
-
+    
         self.parent = parent
-
-    def instrument_class(self, mapper):
-
-        if self.descriptor is None:
-            desc = getattr(mapper.class_, self.key, None)
-            if mapper._is_userland_descriptor(desc):
-                self.descriptor = desc
-
-        if self.descriptor is None:
-            class SynonymProp(object):
-                def __set__(s, obj, value):
-                    setattr(obj, self.name, value)
-                def __delete__(s, obj):
-                    delattr(obj, self.name)
-                def __get__(s, obj, owner):
-                    if obj is None:
-                        return s
-                    return getattr(obj, self.name)
-
-            self.descriptor = SynonymProp()
-
-        def comparator_callable(prop, mapper):
-            def comparator():
-                prop = mapper.get_property(
-                                        self.name, resolve_synonyms=True, 
-                                        _compile_mappers=False)
-                if self.comparator_factory:
-                    return self.comparator_factory(prop, mapper)
-                else:
-                    return prop.comparator_factory(prop, mapper)
-            return comparator
-
-        attributes.register_descriptor(
-            mapper.class_, 
-            self.key, 
-            comparator=comparator_callable(self, mapper), 
-            parententity=mapper,
-            property_=self,
-            proxy_property=self.descriptor,
-            doc=self.doc
-            )
-
->>>>>>> bb3be98d
         
 class ComparableProperty(DescriptorProperty):
     """Instruments a Python property for use in query expressions."""
@@ -523,28 +411,8 @@
         self.doc = doc or (descriptor and descriptor.__doc__) or None
         util.set_creation_order(self)
 
-<<<<<<< HEAD
     def _comparator_factory(self, mapper):
         return self.comparator_factory(self, mapper)
-=======
-    def instrument_class(self, mapper):
-        """Set up a proxy to the unmanaged descriptor."""
-        
-        if self.descriptor is None:
-            desc = getattr(mapper.class_, self.key, None)
-            if mapper._is_userland_descriptor(desc):
-                self.descriptor = desc
-
-        attributes.register_descriptor(
-            mapper.class_, 
-            self.key, 
-            comparator=self.comparator_factory(self, mapper), 
-            parententity=mapper,
-            property_=self,
-            proxy_property=self.descriptor,
-            doc=self.doc,
-            )
->>>>>>> bb3be98d
 
 
 class RelationshipProperty(StrategizedProperty):

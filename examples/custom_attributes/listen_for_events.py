--- conflicted
+++ resolved
@@ -41,11 +41,7 @@
 if __name__ == '__main__':
 
     from sqlalchemy import Column, Integer, String, ForeignKey
-<<<<<<< HEAD
-    from sqlalchemy.orm import relation
-=======
     from sqlalchemy.orm import relationship
->>>>>>> a967dffb
     from sqlalchemy.ext.declarative import declarative_base
 
     class Base(object):
